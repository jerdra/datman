--- conflicted
+++ resolved
@@ -535,10 +535,7 @@
                     logger.error('Failed creating target folder:{}'
                                  .format(target_dir))
                     continue
-<<<<<<< HEAD
-=======
-
->>>>>>> 3cea48fc
+
                 try:
                     exporter = xporters[export_format]
                 except KeyError:
