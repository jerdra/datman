--- conflicted
+++ resolved
@@ -187,11 +187,7 @@
         except datman.exceptions.XnatException as e:
             raise e
 
-<<<<<<< HEAD
-        if not xnat_projects:
-=======
         if not xnat_project:
->>>>>>> b13223ea
             logger.error('Failed to find session:{} in xnat.'
                          ' Ensure it is named correctly with timepoint.'
                          .format(xnat_projects))
@@ -369,11 +365,8 @@
                                                session_label,
                                                experiment_label,
                                                xnat_resource_id)
-<<<<<<< HEAD
-=======
             if not resources:
                 continue
->>>>>>> b13223ea
         except Exception as e:
             logger.error('Failed getting resource:{} '
                          'for session:{} in project:{}'
@@ -412,20 +405,6 @@
                      .format(xnat_session, e))
         return
 
-<<<<<<< HEAD
-def get_resource(xnat_project, xnat_session, xnat_experiment,
-                 xnat_resource_group, xnat_resource_id, target_path):
-    try:
-        archive = xnat.get_resource(xnat_project,
-                                    xnat_session,
-                                    xnat_experiment,
-                                    xnat_resource_group,
-                                    xnat_resource_id)
-    except Exception as e:
-        logger.error('Failed downloading resource archive from:{} with reason:{}'
-                     .format(xnat_session, e))
-        return
-=======
     # check that the target path exists
     target_dir = os.path.split(target_path)[0]
     if not os.path.exists(target_dir):
@@ -435,7 +414,6 @@
             logger.error('Failed to create directory:{}'.format(target_dir))
             return
 
->>>>>>> b13223ea
     # extract the files from the archive, ignoring the filestructure
     try:
         with zipfile.ZipFile(archive[1]) as zip_file:
