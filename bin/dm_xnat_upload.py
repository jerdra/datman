#!/usr/bin/env python
"""
Uploads a scan archive to XNAT

Usage:
    dm_xnat_upload.py [options] <study>
    dm_xnat_upload.py [options] <study> <archive>

Arguments:
    <study>             Study/Project name
    <archive>             Properly named zip file

Options:
    --server URL          XNAT server to connect to, overrides the server defined in the site config file.
    -u --username USER    XNAT username. If specified then the credentials file is ignored and you are prompted for password.
    -v --verbose          Be chatty
    -d --debug            Be very chatty
    -q --quiet            Be quiet
"""

import logging
import sys
from datman.docopt import docopt
import datman.config
import datman.utils
import datman.scanid
import datman.xnat
import datman.exceptions
import os
import getpass
import zipfile
import io
import dicom
import urllib

logger = logging.getLogger(os.path.basename(__file__))

username = None
password = None
server = None
XNAT = None
CFG = None

def main():
    global username
    global server
    global password
    global XNAT
    global CFG

    arguments = docopt(__doc__)
    verbose = arguments['--verbose']
    debug = arguments['--debug']
    quiet = arguments['--quiet']
    study = arguments['<study>']
    server = arguments['--server']
    username = arguments['--username']
    archive = arguments['<archive>']

    # setup logging
    ch = logging.StreamHandler(sys.stdout)
    ch.setLevel(logging.WARN)
    logger.setLevel(logging.WARN)
    if quiet:
        logger.setLevel(logging.ERROR)
        ch.setLevel(logging.ERROR)
    if verbose:
        logger.setLevel(logging.INFO)
        ch.setLevel(logging.INFO)
    if debug:
        logger.setLevel(logging.DEBUG)
        ch.setLevel(logging.DEBUG)

    formatter = logging.Formatter('%(asctime)s - %(name)s - {study} - '
                                  '%(levelname)s - %(message)s'.format(
                                  study=study))
    ch.setFormatter(formatter)

    logger.addHandler(ch)

    # setup the config object
    logger.info('Loading config')

    CFG = datman.config.config(study=study)

    XNAT = get_xnat(server=server, username=username)

    dicom_dir = CFG.get_path('dicom', study)
    # deal with a single archive specified on the command line,
    # otherwise process all files in dicom_dir
    if archive:
        # check if the specified archive is a valid file
        if os.path.isfile(archive):
            dicom_dir = os.path.dirname(os.path.normpath(archive))
            archives = [os.path.basename(os.path.normpath(archive))]
        elif datman.scanid.is_scanid_with_session(archive):
            # a sessionid could have been provided, lets be nice and handle that
            archives = [datman.utils.splitext(archive)[0] + '.zip']
        else:
            logger.error('Cant find archive:{}'.format(archive))
            return
    else:
        archives = os.listdir(dicom_dir)

    logger.debug('Processing files in:{}'.format(dicom_dir))
    logger.info('Processing {} files'.format(len(archives)))

    for archivefile in archives:
        process_archive(os.path.join(dicom_dir, archivefile))


def process_archive(archivefile):
    """Upload data from a zip archive to the xnat server"""
    scanid = get_scanid(os.path.basename(archivefile))
    if not scanid:
        return

    xnat_session = get_xnat_session(scanid)
    if not xnat_session:
        # failed to get xnat info
        return

    try:
        data_exists, resource_exists = check_files_exist(archivefile, xnat_session)
    except Exception as e:
        logger.error('Failed checking xnat for session: {}'.format(scanid))
        return

    if not data_exists:
        logger.info('Uploading dicoms from: {}'.format(archivefile))
        try:
            upload_dicom_data(archivefile, xnat_session.project, str(scanid))
        except Exception as e:
            logger.error('Failed uploading archive to xnat project: {}'
                         ' for subject: {}. Check Prearchive.'
                         .format(xnat_session.project, str(scanid)))
            logger.info('Upload failed with reason: {}'.format(str(e)))
            return

    if not resource_exists:
        logger.debug('Uploading resource from: {}'.format(archivefile))
        try:
            upload_non_dicom_data(archivefile, xnat_session.project, str(scanid))
        except Exception as e:
            logger.debug('An exception occurred: {}'.format(e))
            pass


def get_xnat_session(ident):
    """
    Get an xnat session from the archive. Returns a session instance holding
    the XNAT json info for this session.

    May raise XnatException if session cant be retrieved
    """
    # get the expected xnat project name from the config filename
    try:
        xnat_project = CFG.get_key(['XNAT_Archive'],
                                   site=ident.site)
    except:
        logger.warning('Study:{}, Site:{}, xnat archive not defined in config'
                       .format(ident.study, ident.site))
        return None
    # check we can get the archive from xnat
    try:
        XNAT.get_project(xnat_project)
    except datman.exceptions.XnatException as e:
        logger.error('Study:{}, Site:{}, xnat archive:{} not found with reason:{}'
                     .format(ident.study, ident.site, xnat_project, e))
        return None
    # check we can get or create the session in xnat
    try:
        xnat_session = XNAT.get_session(xnat_project, str(ident), create=True)
    except datman.exceptions.XnatException as e:
        logger.error('Study:{}, site:{}, archive:{} Failed getting session:{}'
                     ' from xnat with reason:{}'
                     .format(ident.study, ident.site,
                             xnat_project, str(ident), e))
        return None

    return xnat_session


def get_scanid(archivefile):
    """Check we can can a valid scanid from the archive
    Returns a scanid object or False"""
    # currently only look at filename
    # this could look inside the dicoms similar to dm2-link.py
    scanid = archivefile[:-len(datman.utils.get_extension(archivefile))]

    if not datman.scanid.is_scanid_with_session(scanid) and not datman.scanid.is_phantom(scanid):
        logger.error('Invalid scanid:{} from archive:{}'
                       .format(scanid, archivefile))
        return False

    ident = datman.scanid.parse(scanid)
    return(ident)


def resource_data_exists(xnat_session, archive):
    xnat_resources = xnat_session.get_resources(XNAT)
    with zipfile.ZipFile(archive) as zf:
        local_resources = datman.utils.get_resources(zf)

    # paths in xnat are url encoded. Need to fix local paths to match
    local_resources = [urllib.pathname2url(p) for p in local_resources]
    if not set(local_resources).issubset(set(xnat_resources)):
        return False
    return True


def scan_data_exists(xnat_session, local_headers):
    local_scan_uids = [scan.SeriesInstanceUID for scan in local_headers.values()]
    local_experiment_ids = [v.StudyInstanceUID for v in local_headers.values()]

    if len(set(local_experiment_ids)) > 1:
        raise ValueError('More than one experiment UID found - '
                '{}'.format(','.join(local_experiment_ids)))

    if not xnat_session.experiment_UID in local_experiment_ids:
        raise ValueError('Experiment UID doesnt match XNAT')

    if not set(local_scan_uids).issubset(set(xnat_session.scan_UIDs)):
        logger.info('Found UIDs for {} not yet added to xnat'.format(
                xnat_session.name))
        return False

    # XNAT data matches local archive data
    return True


def check_files_exist(archive, xnat_session):
    """Check to see if the dicom files in the local archive have
    been uploaded to xnat
    Returns True if all files exist, otherwise False
    If the session UIDs don't match raises a warning"""
    logger.info('Checking {} contents on xnat'.format(xnat_session.name))
    try:
        local_headers = datman.utils.get_archive_headers(archive)
    except:
        logger.error('Failed getting zip file headers for: {}'.format(archive))
        return False, False

    if not xnat_session.scans:
        return False, False

    try:
        scans_exist = scan_data_exists(xnat_session, local_headers)
    except ValueError as e:
        logger.error("Please check {}: {}".format(archive, e.message))
        # Return true for both to prevent XNAT being modified
        return True, True

    resources_exist = resource_data_exists(xnat_session, archive)

    return scans_exist, resources_exist


<<<<<<< HEAD
def check_duplicate_resources(archive, ident):
    """
    Checks the xnat archive for duplicate resources
    Only  checks if non-dicom files in the archive exist and have duplicates
    Deletes any duplicate copies from xnat
    """
    # process the archive to find out what files have been uploaded
    uploaded_files = []
    with zipfile.ZipFile(archive) as zf:
        uploaded_files = datman.utils.get_resources(zf)

    # Get an updated copy of the xnat_session (otherwise it crashes the first
    # time a subject is uploaded)
    xnat_session = get_xnat_session(ident)
    xnat_resources = xnat_session.get_resources(XNAT)
    # iterate throught the uploded files, finding any duplicates
    # the one to keep should have the same folder structure
    # and be in the MISC folder
    # N.B. default folder is defined in
    for f in uploaded_files:
        fname = os.path.basename(f)
        dups = [resource for resource
                in xnat_resources if resource[1]['name'] == fname]
        orig = [i for i, v in enumerate(dups) if v[1]['URI'] == f]

        #orig = [o for o in orig if dups[o][0][0] == 'MISC']
        if len(orig) > 1:
            logger.warning('Failed to identify unique original resource file:{} '
                           'in session:{}'.format(fname, ident))
            return
        # Delete the original entry from the list
        if not orig:
            logger.warning('Failed to identify original resource file:{} '
                           'in session:{}'.format(fname, ident))
            return
        dups.pop(orig[0])

        # Finally iterate through the duplicates, deleting from xnat
        for d in dups:
            XNAT.delete_resource(xnat_project,
                                 ident.get_full_subjectid_with_timepoint_session(),
                                 ident.get_full_subjectid_with_timepoint_session(),
                                 d[0][1],
                                 d[1]['ID'])
=======
def get_resources(open_zipfile):
    # filter dirs
    files = open_zipfile.namelist()
    files = filter(lambda f: not f.endswith('/'), files)

    # filter files named like dicoms
    files = filter(lambda f: not is_named_like_a_dicom(f), files)

    # filter actual dicoms :D.
    resource_files = []
    for f in files:
        try:
            if not is_dicom(io.BytesIO(open_zipfile.read(f))):
                resource_files.append(f)
        except zipfile.BadZipfile:
            logger.error('Error in zipfile:{}'.format(f))
    return resource_files
>>>>>>> bb831a3d


def upload_non_dicom_data(archive, xnat_project, scanid):
    with zipfile.ZipFile(archive) as zf:
        resource_files = datman.utils.get_resources(zf)
        logger.info("Uploading {} files of non-dicom data..."
                    .format(len(resource_files)))
        uploaded_files = []
        for item in resource_files:
            # convert to HTTP language
            try:
                contents = zf.read(item)
                if not contents:
                    logger.error("Cannot upload empty resource file {}, "
                            "skipping.".format(item))
                    continue
                # By default files are placed in a MISC subfolder
                # if this is changed it may require changes to
                # check_duplicate_resources()
                XNAT.put_resource(xnat_project,
                                  scanid,
                                  scanid,
                                  item,
                                  contents,
                                  'MISC')
                uploaded_files.append(item)
            except Exception as e:
                logger.error("Failed uploading file {} with error:{}"
                             .format(item, str(e)))
        return uploaded_files


def upload_dicom_data(archive, xnat_project, scanid):
    try:
        ##update for XNAT
        XNAT.put_dicoms(xnat_project, scanid, scanid, archive)
    except Exception as e:
        raise e

def get_xnat(server=None, username=None):
    """Create an xnat object,
    this represents a connection to the xnat server as well as functions
    for listing / adding data"""

    if not server:
        server = 'https://{}:{}'.format(CFG.get_key(['XNATSERVER']),
                                        CFG.get_key(['XNATPORT']))
    if username:
        password = getpass.getpass()
    else:
        #Moving away from storing credentials in text files
        username = os.environ["XNAT_USER"]
        password = os.environ["XNAT_PASS"]

    xnat = datman.xnat.xnat(server, username, password)
    return xnat

if __name__ == '__main__':
    main()<|MERGE_RESOLUTION|>--- conflicted
+++ resolved
@@ -256,7 +256,6 @@
     return scans_exist, resources_exist
 
 
-<<<<<<< HEAD
 def check_duplicate_resources(archive, ident):
     """
     Checks the xnat archive for duplicate resources
@@ -301,25 +300,6 @@
                                  ident.get_full_subjectid_with_timepoint_session(),
                                  d[0][1],
                                  d[1]['ID'])
-=======
-def get_resources(open_zipfile):
-    # filter dirs
-    files = open_zipfile.namelist()
-    files = filter(lambda f: not f.endswith('/'), files)
-
-    # filter files named like dicoms
-    files = filter(lambda f: not is_named_like_a_dicom(f), files)
-
-    # filter actual dicoms :D.
-    resource_files = []
-    for f in files:
-        try:
-            if not is_dicom(io.BytesIO(open_zipfile.read(f))):
-                resource_files.append(f)
-        except zipfile.BadZipfile:
-            logger.error('Error in zipfile:{}'.format(f))
-    return resource_files
->>>>>>> bb831a3d
 
 
 def upload_non_dicom_data(archive, xnat_project, scanid):
